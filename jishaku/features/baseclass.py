# -*- coding: utf-8 -*-

"""
jishaku.features.baseclass
~~~~~~~~~~~~~~~~~~~~~~~~~~~

The base Feature class that serves as the superclass of all feature components.

:copyright: (c) 2021 Devon (Gorialis) R
:license: MIT, see LICENSE for more details.

"""

import asyncio
import collections
import contextlib
import typing
from datetime import datetime, timezone

import aoi
from discord.ext import commands

__all__ = (
    'Feature',
    'CommandTask'
)


CommandTask = collections.namedtuple("CommandTask", "index ctx task")


class Feature(commands.Cog):
    """
    Baseclass defining feature components of the jishaku cog.
    """

    class Command:  # pylint: disable=too-few-public-methods
        """
        An intermediary class for Feature commands.
        Instances of this class will be converted into commands.Command or commands.Group instances when inside a Feature.

        :param parent: What this command should be parented to.
        :param standalone_ok: Whether the command should be allowed to be standalone if its parent isn't found.
        """

        def __init__(self, parent: str = None, standalone_ok: bool = False, **kwargs):
            self.parent: typing.Union[str, Feature.Command] = parent
            self.standalone_ok = standalone_ok
            self.kwargs = kwargs
            self.callback = None
            self.depth: int = 0
            self.has_children: bool = False

        def __call__(self, callback: typing.Callable):
            self.callback = callback
            return self

    load_time: datetime = datetime.utcnow().replace(tzinfo=timezone.utc)

    def __init__(self, *args, **kwargs):  # pylint: disable=too-many-branches
<<<<<<< HEAD
        self.bot: commands.Bot = kwargs.pop('bot')
        self.start_time: datetime = datetime.utcnow().replace(tzinfo=timezone.utc)
=======
        self.bot: aoi.AoiBot = kwargs.pop('bot')
        self.start_time: datetime.datetime = datetime.datetime.now()
>>>>>>> e8d913c6
        self.tasks = collections.deque()
        self.task_count: int = 0

        # Generate and attach commands
        command_lookup = {}

        for kls in reversed(type(self).__mro__):
            for key, cmd in kls.__dict__.items():
                if isinstance(cmd, Feature.Command):
                    command_lookup[key] = cmd

        command_set = list(command_lookup.items())

        # Try to associate every parented command with its parent
        for key, cmd in command_set:
            cmd.parent_instance = None
            cmd.depth = 0

            if cmd.parent and isinstance(cmd.parent, str):
                if cmd.standalone_ok:
                    cmd.parent_instance = command_lookup.get(cmd.parent, None)
                else:
                    try:
                        cmd.parent_instance = command_lookup[cmd.parent]
                    except KeyError as exception:
                        raise RuntimeError(
                            f"Couldn't associate feature command {key} with its parent {cmd.parent}"
                        ) from exception
            # Also raise if any command lacks a callback
            if cmd.callback is None:
                raise RuntimeError(f"Feature command {key} lacks callback")

        # Assign depth and has_children
        for key, cmd in command_set:
            parent = cmd.parent_instance
            # Recurse parents increasing depth until we reach the top
            while parent:
                parent.has_children = True
                cmd.depth += 1
                parent = parent.parent_instance

        # Sort by depth
        command_set.sort(key=lambda c: c[1].depth)
        association_map = {}

        self.feature_commands = {}

        for key, cmd in command_set:
            if cmd.parent:
                parent = association_map[cmd.parent_instance]
                command_type = parent.group if cmd.has_children else parent.command
            else:
                command_type = commands.group if cmd.has_children else commands.command

            association_map[cmd] = target_cmd = command_type(**cmd.kwargs)(cmd.callback)
            target_cmd.cog = self
            self.feature_commands[key] = target_cmd
            setattr(self, key, target_cmd)

        # pylint: disable=protected-access, access-member-before-definition
        self.__cog_commands__ = (*self.__cog_commands__, *self.feature_commands.values())
        # pylint: enable=protected-access, access-member-before-definition

        # Don't really think this does much, but init Cog anyway.
        super().__init__(*args, **kwargs)

    async def cog_check(self, ctx: aoi.AoiContext):  # pylint: disable=invalid-overridden-method
        """
        Local check, makes all commands in resulting cogs owner-only
        """

        if not await ctx.bot.is_owner(ctx.author):
            raise commands.NotOwner("You must own this bot to use Jishaku.")
        return True

    @contextlib.contextmanager
    def submit(self, ctx: aoi.AoiContext):
        """
        A context-manager that submits the current task to jishaku's task list
        and removes it afterwards.

        Parameters
        -----------
        ctx: commands.Context
            A Context object used to derive information about this command task.
        """

        self.task_count += 1

        try:
            current_task = asyncio.current_task()  # pylint: disable=no-member
        except RuntimeError:
            # asyncio.current_task doesn't document that it can raise RuntimeError, but it does.
            # It propagates from asyncio.get_running_loop(), so it happens when there is no loop running.
            # It's unclear if this is a regression or an intentional change, since in 3.6,
            #  asyncio.Task.current_task() would have just returned None in this case.
            current_task = None

        cmdtask = CommandTask(self.task_count, ctx, current_task)

        self.tasks.append(cmdtask)

        try:
            yield cmdtask
        finally:
            if cmdtask in self.tasks:
                self.tasks.remove(cmdtask)<|MERGE_RESOLUTION|>--- conflicted
+++ resolved
@@ -58,13 +58,8 @@
     load_time: datetime = datetime.utcnow().replace(tzinfo=timezone.utc)
 
     def __init__(self, *args, **kwargs):  # pylint: disable=too-many-branches
-<<<<<<< HEAD
-        self.bot: commands.Bot = kwargs.pop('bot')
-        self.start_time: datetime = datetime.utcnow().replace(tzinfo=timezone.utc)
-=======
         self.bot: aoi.AoiBot = kwargs.pop('bot')
         self.start_time: datetime.datetime = datetime.datetime.now()
->>>>>>> e8d913c6
         self.tasks = collections.deque()
         self.task_count: int = 0
 
