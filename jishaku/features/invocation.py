# -*- coding: utf-8 -*-

"""
jishaku.features.invocation
~~~~~~~~~~~~~~~~~~~~~~~~~~~~

The jishaku command invocation related commands.

:copyright: (c) 2021 Devon (Gorialis) R
:license: MIT, see LICENSE for more details.

"""

import contextlib
import inspect
import io
import pathlib
import re
import time
import typing

import aoi
import discord
from discord.ext import commands

from jishaku.exception_handling import ReplResponseReactor
from jishaku.features.baseclass import Feature
from jishaku.models import copy_context_with
from jishaku.paginators import PaginatorInterface, WrappedPaginator, use_file_check

UserIDConverter = commands.IDConverter[discord.User] if discord.version_info >= (2, 0) else commands.IDConverter


class SlimUserConverter(UserIDConverter):  # pylint: disable=too-few-public-methods
    """
    Identical to the stock UserConverter, but does not perform plaintext name checks.
    """

<<<<<<< HEAD
    async def convert(self, ctx: commands.Context, argument: str) -> discord.User:
        """Converter method"""
        match = self._get_id_match(argument) or re.match(r'<@!?([0-9]{15,20})>$', argument)
=======
    @Feature.Command(parent="jsk", name="su", brief="Jishaku Cog")
    async def jsk_su(self, ctx: aoi.AoiContext, target: discord.User, *, command_string: str):
        """
        Run a command as someone else.

        This will try to resolve to a Member, but will use a User if it can't find one.
        """

        if ctx.guild:
            # Try to upgrade to a Member instance
            # This used to be done by a Union converter, but doing it like this makes
            #  the command more compatible with chaining, e.g. `jsk in .. jsk su ..`
            target_member = None
>>>>>>> e8d913c6

        if match is not None:
            user_id = int(match.group(1))
            result = ctx.bot.get_user(user_id) or discord.utils.get(ctx.message.mentions, id=user_id)
            if result is None:
                try:
                    result = await ctx.bot.fetch_user(user_id)
                except discord.HTTPException:
                    raise commands.UserNotFound(argument) from None

            return result

        raise commands.UserNotFound(argument)


class InvocationFeature(Feature):
    """
    Feature containing the command invocation related commands
    """

<<<<<<< HEAD
    if hasattr(discord, 'Thread'):
        OVERRIDE_SIGNATURE = typing.Union[SlimUserConverter, discord.TextChannel, discord.Thread]  # pylint: disable=no-member
    else:
        OVERRIDE_SIGNATURE = typing.Union[SlimUserConverter, discord.TextChannel]

    @Feature.Command(parent="jsk", name="override", aliases=["execute", "exec", "override!", "execute!", "exec!"])
    async def jsk_override(
        self, ctx: commands.Context,
        overrides: commands.Greedy[OVERRIDE_SIGNATURE],
        *, command_string: str
    ):
=======
    @Feature.Command(parent="jsk", name="in", brief="Jishaku Cog")
    async def jsk_in(self, ctx: aoi.AoiContext, channel: discord.TextChannel, *, command_string: str):
>>>>>>> e8d913c6
        """
        Run a command with a different user, channel, or thread, optionally bypassing checks and cooldowns.

        Users will try to resolve to a Member, but will use a User if it can't find one.
        """

        kwargs = {
            "content": ctx.prefix + command_string.lstrip('/')
        }

        for override in overrides:
            if isinstance(override, discord.User):
                # This is a user
                if ctx.guild:
                    # Try to upgrade to a Member instance
                    # This used to be done by a Union converter, but doing it like this makes
                    #  the command more compatible with chaining, e.g. `jsk in .. jsk su ..`
                    target_member = None

<<<<<<< HEAD
                    with contextlib.suppress(discord.HTTPException):
                        target_member = ctx.guild.get_member(override.id) or await ctx.guild.fetch_member(override.id)
=======
    @Feature.Command(parent="jsk", name="sudo", brief="Jishaku Cog")
    async def jsk_sudo(self, ctx: aoi.AoiContext, *, command_string: str):
        """
        Run a command bypassing all checks and cooldowns.
>>>>>>> e8d913c6

                    kwargs["author"] = target_member or override
                else:
                    kwargs["author"] = override
            else:
                # Otherwise, is a text channel or a thread
                kwargs["channel"] = override

        alt_ctx = await copy_context_with(ctx, **kwargs)

        if alt_ctx.command is None:
            if alt_ctx.invoked_with is None:
                return await ctx.send('This bot has been hard-configured to ignore this user.')
            return await ctx.send(f'Command "{alt_ctx.invoked_with}" is not found')

        if ctx.invoked_with.endswith('!'):
            return await alt_ctx.command.reinvoke(alt_ctx)

        return await alt_ctx.command.invoke(alt_ctx)

    @Feature.Command(parent="jsk", name="repeat", brief="Jishaku Cog")
    async def jsk_repeat(self, ctx: aoi.AoiContext, times: int, *, command_string: str):
        """
        Runs a command multiple times in a row.

        This acts like the command was invoked several times manually, so it obeys cooldowns.
        You can use this in conjunction with `jsk sudo` to bypass this.
        """

        with self.submit(ctx):  # allow repeats to be cancelled
            for _ in range(times):
                alt_ctx = await copy_context_with(ctx, content=ctx.prefix + command_string)

                if alt_ctx.command is None:
                    return await ctx.send(f'Command "{alt_ctx.invoked_with}" is not found')

                await alt_ctx.command.reinvoke(alt_ctx)

    @Feature.Command(parent="jsk", name="debug", aliases=["dbg"], brief="Jishaku Cog")
    async def jsk_debug(self, ctx: aoi.AoiContext, *, command_string: str):
        """
        Run a command timing execution and catching exceptions.
        """

        alt_ctx = await copy_context_with(ctx, content=ctx.prefix + command_string)

        if alt_ctx.command is None:
            return await ctx.send(f'Command "{alt_ctx.invoked_with}" is not found')

        start = time.perf_counter()

        async with ReplResponseReactor(ctx.message):
            with self.submit(ctx):
                await alt_ctx.command.invoke(alt_ctx)

        end = time.perf_counter()
        return await ctx.send(f"Command `{alt_ctx.command.qualified_name}` finished in {end - start:.3f}s.")

    @Feature.Command(parent="jsk", name="source", aliases=["src"], brief="Jishaku Cog")
    async def jsk_source(self, ctx: aoi.AoiContext, *, command_name: str):
        """
        Displays the source code for a command.
        """

        command = self.bot.get_command(command_name)
        if not command:
            return await ctx.send(f"Couldn't find command `{command_name}`.")

        try:
            source_lines, _ = inspect.getsourcelines(command.callback)
        except (TypeError, OSError):
            return await ctx.send(f"Was unable to retrieve the source for `{command}` for some reason.")

        filename = "source.py"

        try:
            filename = pathlib.Path(inspect.getfile(command.callback)).name
        except (TypeError, OSError):
            pass

        # getsourcelines for some reason returns WITH line endings
        source_text = ''.join(source_lines)

        if use_file_check(ctx, len(source_text)):  # File "full content" preview limit
            await ctx.send(file=discord.File(
                filename=filename,
                fp=io.BytesIO(source_text.encode('utf-8'))
            ))
        else:
            paginator = WrappedPaginator(prefix='```py', suffix='```', max_size=1985)

            paginator.add_line(source_text.replace('```', '``\N{zero width space}`'))

            interface = PaginatorInterface(ctx.bot, paginator, owner=ctx.author)
            await interface.send_to(ctx)<|MERGE_RESOLUTION|>--- conflicted
+++ resolved
@@ -36,25 +36,9 @@
     Identical to the stock UserConverter, but does not perform plaintext name checks.
     """
 
-<<<<<<< HEAD
     async def convert(self, ctx: commands.Context, argument: str) -> discord.User:
         """Converter method"""
         match = self._get_id_match(argument) or re.match(r'<@!?([0-9]{15,20})>$', argument)
-=======
-    @Feature.Command(parent="jsk", name="su", brief="Jishaku Cog")
-    async def jsk_su(self, ctx: aoi.AoiContext, target: discord.User, *, command_string: str):
-        """
-        Run a command as someone else.
-
-        This will try to resolve to a Member, but will use a User if it can't find one.
-        """
-
-        if ctx.guild:
-            # Try to upgrade to a Member instance
-            # This used to be done by a Union converter, but doing it like this makes
-            #  the command more compatible with chaining, e.g. `jsk in .. jsk su ..`
-            target_member = None
->>>>>>> e8d913c6
 
         if match is not None:
             user_id = int(match.group(1))
@@ -75,22 +59,17 @@
     Feature containing the command invocation related commands
     """
 
-<<<<<<< HEAD
     if hasattr(discord, 'Thread'):
         OVERRIDE_SIGNATURE = typing.Union[SlimUserConverter, discord.TextChannel, discord.Thread]  # pylint: disable=no-member
     else:
         OVERRIDE_SIGNATURE = typing.Union[SlimUserConverter, discord.TextChannel]
 
-    @Feature.Command(parent="jsk", name="override", aliases=["execute", "exec", "override!", "execute!", "exec!"])
+    @Feature.Command(parent="jsk", name="override", aliases=["execute", "exec", "override!", "execute!", "exec!"], brief="Run a command as someone else.")
     async def jsk_override(
-        self, ctx: commands.Context,
+        self, ctx: aoi.AoiContext,
         overrides: commands.Greedy[OVERRIDE_SIGNATURE],
         *, command_string: str
     ):
-=======
-    @Feature.Command(parent="jsk", name="in", brief="Jishaku Cog")
-    async def jsk_in(self, ctx: aoi.AoiContext, channel: discord.TextChannel, *, command_string: str):
->>>>>>> e8d913c6
         """
         Run a command with a different user, channel, or thread, optionally bypassing checks and cooldowns.
 
@@ -110,15 +89,8 @@
                     #  the command more compatible with chaining, e.g. `jsk in .. jsk su ..`
                     target_member = None
 
-<<<<<<< HEAD
                     with contextlib.suppress(discord.HTTPException):
                         target_member = ctx.guild.get_member(override.id) or await ctx.guild.fetch_member(override.id)
-=======
-    @Feature.Command(parent="jsk", name="sudo", brief="Jishaku Cog")
-    async def jsk_sudo(self, ctx: aoi.AoiContext, *, command_string: str):
-        """
-        Run a command bypassing all checks and cooldowns.
->>>>>>> e8d913c6
 
                     kwargs["author"] = target_member or override
                 else:
@@ -139,7 +111,7 @@
 
         return await alt_ctx.command.invoke(alt_ctx)
 
-    @Feature.Command(parent="jsk", name="repeat", brief="Jishaku Cog")
+    @Feature.Command(parent="jsk", name="repeat", brief="Invoke a command without any checks and cooldowns.")
     async def jsk_repeat(self, ctx: aoi.AoiContext, times: int, *, command_string: str):
         """
         Runs a command multiple times in a row.
@@ -157,7 +129,7 @@
 
                 await alt_ctx.command.reinvoke(alt_ctx)
 
-    @Feature.Command(parent="jsk", name="debug", aliases=["dbg"], brief="Jishaku Cog")
+    @Feature.Command(parent="jsk", name="debug", aliases=["dbg"], brief="Debug a command.")
     async def jsk_debug(self, ctx: aoi.AoiContext, *, command_string: str):
         """
         Run a command timing execution and catching exceptions.
@@ -177,7 +149,7 @@
         end = time.perf_counter()
         return await ctx.send(f"Command `{alt_ctx.command.qualified_name}` finished in {end - start:.3f}s.")
 
-    @Feature.Command(parent="jsk", name="source", aliases=["src"], brief="Jishaku Cog")
+    @Feature.Command(parent="jsk", name="source", aliases=["src"], brief="Get source of a command.")
     async def jsk_source(self, ctx: aoi.AoiContext, *, command_name: str):
         """
         Displays the source code for a command.
