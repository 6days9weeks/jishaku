# -*- coding: utf-8 -*-

"""
jishaku.features.management
~~~~~~~~~~~~~~~~~~~~~~~~~~~~

The jishaku extension and bot control commands.

:copyright: (c) 2021 Devon (Gorialis) R
:license: MIT, see LICENSE for more details.

"""

import itertools
import math
import time
import traceback
from urllib.parse import urlencode

<<<<<<< HEAD
import discord
=======
import aoi
>>>>>>> e8d913c6
from discord.ext import commands

from jishaku.features.baseclass import Feature
from jishaku.flags import Flags
from jishaku.modules import ExtensionConverter
from jishaku.paginators import WrappedPaginator


class ManagementFeature(Feature):
    """
    Feature containing the extension and bot control commands
    """

    @Feature.Command(parent="jsk", name="load", aliases=["reload"], brief="Jishaku Cog")
    async def jsk_load(self, ctx: aoi.AoiContext, *extensions: ExtensionConverter):
        """
        Loads or reloads the given extension names.

        Reports any extensions that failed to load.
        """

        paginator = WrappedPaginator(prefix='', suffix='')

        # 'jsk reload' on its own just reloads jishaku
        if ctx.invoked_with == 'reload' and not extensions:
            extensions = [['jishaku']]

        for extension in itertools.chain(*extensions):
            method, icon = (
                (self.bot.reload_extension, "\N{CLOCKWISE RIGHTWARDS AND LEFTWARDS OPEN CIRCLE ARROWS}")
                if extension in self.bot.extensions else
                (self.bot.load_extension, "\N{INBOX TRAY}")
            )

            try:
                method(extension)
            except Exception as exc:  # pylint: disable=broad-except
                traceback_data = ''.join(traceback.format_exception(type(exc), exc, exc.__traceback__, 1))

                paginator.add_line(
                    f"{icon}\N{WARNING SIGN} `{extension}`\n```py\n{traceback_data}\n```",
                    empty=True
                )
            else:
                paginator.add_line(f"{icon} `{extension}`", empty=True)

        for page in paginator.pages:
            await ctx.send(page)

    @Feature.Command(parent="jsk", name="unload", brief="Jishaku Cog")
    async def jsk_unload(self, ctx: aoi.AoiContext, *extensions: ExtensionConverter):
        """
        Unloads the given extension names.

        Reports any extensions that failed to unload.
        """

        paginator = WrappedPaginator(prefix='', suffix='')
        icon = "\N{OUTBOX TRAY}"

        for extension in itertools.chain(*extensions):
            try:
                self.bot.unload_extension(extension)
            except Exception as exc:  # pylint: disable=broad-except
                traceback_data = "".join(traceback.format_exception(type(exc), exc, exc.__traceback__, 1))

                paginator.add_line(
                    f"{icon}\N{WARNING SIGN} `{extension}`\n```py\n{traceback_data}\n```",
                    empty=True
                )
            else:
                paginator.add_line(f"{icon} `{extension}`", empty=True)

        for page in paginator.pages:
            await ctx.send(page)

    @Feature.Command(parent="jsk", name="shutdown", aliases=["logout"], brief="Jishaku Cog")
    async def jsk_shutdown(self, ctx: aoi.AoiContext):
        """
        Logs this bot out.
        """

        ellipse_character = "\N{BRAILLE PATTERN DOTS-356}" if Flags.USE_BRAILLE_J else "\N{HORIZONTAL ELLIPSIS}"

        await ctx.send(f"Logging out now{ellipse_character}")
        await ctx.bot.close()

<<<<<<< HEAD
    @Feature.Command(parent="jsk", name="invite")
    async def jsk_invite(self, ctx: commands.Context, *perms: str):
        """
        Retrieve the invite URL for this bot.

        If the names of permissions are provided, they are requested as part of the invite.
        """

        scopes = ('bot', 'applications.commands')
        permissions = discord.Permissions()

        for perm in perms:
            if perm not in dict(permissions):
                raise commands.BadArgument(f"Invalid permission: {perm}")

            setattr(permissions, perm, True)

        application_info = await self.bot.application_info()

        query = {
            "client_id": application_info.id,
            "scope": "+".join(scopes),
            "permissions": permissions.value
        }

        return await ctx.send(
            f"Link to invite this bot:\n<https://discordapp.com/oauth2/authorize?{urlencode(query, safe='+')}>"
        )

    @Feature.Command(parent="jsk", name="rtt", aliases=["ping"])
    async def jsk_rtt(self, ctx: commands.Context):
=======
    @Feature.Command(parent="jsk", name="rtt", aliases=["ping"], brief="Jishaku Cog")
    async def jsk_rtt(self, ctx: aoi.AoiContext):
>>>>>>> e8d913c6
        """
        Calculates Round-Trip Time to the API.
        """

        message = None

        # We'll show each of these readings as well as an average and standard deviation.
        api_readings = []
        # We'll also record websocket readings, but we'll only provide the average.
        websocket_readings = []

        # We do 6 iterations here.
        # This gives us 5 visible readings, because a request can't include the stats for itself.
        for _ in range(6):
            # First generate the text
            text = "Calculating round-trip time...\n\n"
            text += "\n".join(f"Reading {index + 1}: {reading * 1000:.2f}ms" for index, reading in enumerate(api_readings))

            if api_readings:
                average = sum(api_readings) / len(api_readings)

                if len(api_readings) > 1:
                    stddev = math.sqrt(sum(math.pow(reading - average, 2) for reading in api_readings) / (len(api_readings) - 1))
                else:
                    stddev = 0.0

                text += f"\n\nAverage: {average * 1000:.2f} \N{PLUS-MINUS SIGN} {stddev * 1000:.2f}ms"
            else:
                text += "\n\nNo readings yet."

            if websocket_readings:
                average = sum(websocket_readings) / len(websocket_readings)

                text += f"\nWebsocket latency: {average * 1000:.2f}ms"
            else:
                text += f"\nWebsocket latency: {self.bot.latency * 1000:.2f}ms"

            # Now do the actual request and reading
            if message:
                before = time.perf_counter()
                await message.edit(content=text)
                after = time.perf_counter()

                api_readings.append(after - before)
            else:
                before = time.perf_counter()
                message = await ctx.send(content=text)
                after = time.perf_counter()

                api_readings.append(after - before)

            # Ignore websocket latencies that are 0 or negative because they usually mean we've got bad heartbeats
            if self.bot.latency > 0.0:
                websocket_readings.append(self.bot.latency)<|MERGE_RESOLUTION|>--- conflicted
+++ resolved
@@ -17,11 +17,8 @@
 import traceback
 from urllib.parse import urlencode
 
-<<<<<<< HEAD
+import aoi
 import discord
-=======
-import aoi
->>>>>>> e8d913c6
 from discord.ext import commands
 
 from jishaku.features.baseclass import Feature
@@ -35,7 +32,7 @@
     Feature containing the extension and bot control commands
     """
 
-    @Feature.Command(parent="jsk", name="load", aliases=["reload"], brief="Jishaku Cog")
+    @Feature.Command(parent="jsk", name="load", aliases=["reload"], brief="(Re)load a cog")
     async def jsk_load(self, ctx: aoi.AoiContext, *extensions: ExtensionConverter):
         """
         Loads or reloads the given extension names.
@@ -71,7 +68,7 @@
         for page in paginator.pages:
             await ctx.send(page)
 
-    @Feature.Command(parent="jsk", name="unload", brief="Jishaku Cog")
+    @Feature.Command(parent="jsk", name="unload", brief="Unload a cog.")
     async def jsk_unload(self, ctx: aoi.AoiContext, *extensions: ExtensionConverter):
         """
         Unloads the given extension names.
@@ -109,9 +106,8 @@
         await ctx.send(f"Logging out now{ellipse_character}")
         await ctx.bot.close()
 
-<<<<<<< HEAD
-    @Feature.Command(parent="jsk", name="invite")
-    async def jsk_invite(self, ctx: commands.Context, *perms: str):
+    @Feature.Command(parent="jsk", name="invite", brief="Invite the bot.")
+    async def jsk_invite(self, ctx: aoi.AoiContext, *perms: str):
         """
         Retrieve the invite URL for this bot.
 
@@ -139,12 +135,8 @@
             f"Link to invite this bot:\n<https://discordapp.com/oauth2/authorize?{urlencode(query, safe='+')}>"
         )
 
-    @Feature.Command(parent="jsk", name="rtt", aliases=["ping"])
-    async def jsk_rtt(self, ctx: commands.Context):
-=======
-    @Feature.Command(parent="jsk", name="rtt", aliases=["ping"], brief="Jishaku Cog")
+    @Feature.Command(parent="jsk", name="rtt", aliases=["ping"], brief="A ping command.")
     async def jsk_rtt(self, ctx: aoi.AoiContext):
->>>>>>> e8d913c6
         """
         Calculates Round-Trip Time to the API.
         """
