# -*- coding: utf-8 -*-

"""
jishaku.features.python
~~~~~~~~~~~~~~~~~~~~~~~~

The jishaku Python evaluation/execution commands.

:copyright: (c) 2021 Devon (Gorialis) R
:license: MIT, see LICENSE for more details.

"""

import io

import aoi
import discord
from discord.ext import commands

from jishaku.codeblocks import codeblock_converter
from jishaku.exception_handling import ReplResponseReactor
from jishaku.features.baseclass import Feature
from jishaku.flags import Flags
from jishaku.functools import AsyncSender
from jishaku.paginators import PaginatorInterface, WrappedPaginator, use_file_check
from jishaku.repl import AsyncCodeExecutor, Scope, all_inspections, disassemble, get_var_dict_from_ctx


class PythonFeature(Feature):
    """
    Feature containing the Python-related commands
    """

    def __init__(self, *args, **kwargs):
        super().__init__(*args, **kwargs)
        self._scope = Scope()
        self.retain = Flags.RETAIN
        self.last_result = None

    @property
    def scope(self):
        """
        Gets a scope for use in REPL.

        If retention is on, this is the internal stored scope,
        otherwise it is always a new Scope.
        """

        if self.retain:
            return self._scope
        return Scope()

    @Feature.Command(parent="jsk", name="retain", brief="Jishaku Cog")
    async def jsk_retain(self, ctx: aoi.AoiContext, *, toggle: bool = None):
        """
        Turn variable retention for REPL on or off.

        Provide no argument for current status.
        """

        if toggle is None:
            if self.retain:
                return await ctx.send("Variable retention is set to ON.")

            return await ctx.send("Variable retention is set to OFF.")

        if toggle:
            if self.retain:
                return await ctx.send("Variable retention is already set to ON.")

            self.retain = True
            self._scope = Scope()
            return await ctx.send("Variable retention is ON. Future REPL sessions will retain their scope.")

        if not self.retain:
            return await ctx.send("Variable retention is already set to OFF.")

        self.retain = False
        return await ctx.send("Variable retention is OFF. Future REPL sessions will dispose their scope when done.")

<<<<<<< HEAD
    async def jsk_python_result_handling(self, ctx: commands.Context, result):  # pylint: disable=too-many-return-statements
        """
        Determines what is done with a result when it comes out of jsk py.
        This allows you to override how this is done without having to rewrite the command itself.
        What you return is what gets stored in the temporary _ variable.
        """

        if isinstance(result, discord.Message):
            return await ctx.send(f"<Message <{result.jump_url}>>")

        if isinstance(result, discord.File):
            return await ctx.send(file=result)

        if isinstance(result, discord.Embed):
            return await ctx.send(embed=result)

        if isinstance(result, PaginatorInterface):
            return await result.send_to(ctx)

        if not isinstance(result, str):
            # repr all non-strings
            result = repr(result)

        # Eventually the below handling should probably be put somewhere else
        if len(result) <= 2000:
            if result.strip() == '':
                result = "\u200b"

            return await ctx.send(result.replace(self.bot.http.token, "[token omitted]"))

        if use_file_check(ctx, len(result)):  # File "full content" preview limit
            # Discord's desktop and web client now supports an interactive file content
            #  display for files encoded in UTF-8.
            # Since this avoids escape issues and is more intuitive than pagination for
            #  long results, it will now be prioritized over PaginatorInterface if the
            #  resultant content is below the filesize threshold
            return await ctx.send(file=discord.File(
                filename="output.py",
                fp=io.BytesIO(result.encode('utf-8'))
            ))

        # inconsistency here, results get wrapped in codeblocks when they are too large
        #  but don't if they're not. probably not that bad, but noting for later review
        paginator = WrappedPaginator(prefix='```py', suffix='```', max_size=1985)

        paginator.add_line(result)

        interface = PaginatorInterface(ctx.bot, paginator, owner=ctx.author)
        return await interface.send_to(ctx)

    @Feature.Command(parent="jsk", name="py", aliases=["python"])
    async def jsk_python(self, ctx: commands.Context, *, argument: codeblock_converter):
=======
    @Feature.Command(parent="jsk", name="py", aliases=["python"], brief="Jishaku Cog")
    async def jsk_python(self, ctx: aoi.AoiContext, *, argument: codeblock_converter):
>>>>>>> e8d913c6
        """
        Direct evaluation of Python code.
        """

        arg_dict = get_var_dict_from_ctx(ctx, Flags.SCOPE_PREFIX)
        arg_dict["_"] = self.last_result

        scope = self.scope

        try:
            async with ReplResponseReactor(ctx.message):
                with self.submit(ctx):
                    executor = AsyncCodeExecutor(argument.content, scope, arg_dict=arg_dict)
                    async for send, result in AsyncSender(executor):
                        if result is None:
                            continue

                        self.last_result = result

                        send(await self.jsk_python_result_handling(ctx, result))

        finally:
            scope.clear_intersection(arg_dict)

    @Feature.Command(parent="jsk", name="py_inspect", aliases=["pyi", "python_inspect", "pythoninspect"], brief="Jishaku Cog")
    async def jsk_python_inspect(self, ctx: aoi.AoiContext, *, argument: codeblock_converter):  # pylint: disable=too-many-locals
        """
        Evaluation of Python code with inspect information.
        """

        arg_dict = get_var_dict_from_ctx(ctx, Flags.SCOPE_PREFIX)
        arg_dict["_"] = self.last_result

        scope = self.scope

        try:
            async with ReplResponseReactor(ctx.message):
                with self.submit(ctx):
                    executor = AsyncCodeExecutor(argument.content, scope, arg_dict=arg_dict)
                    async for send, result in AsyncSender(executor):
                        self.last_result = result

                        header = repr(result).replace("``", "`\u200b`").replace(self.bot.http.token, "[token omitted]")

                        if len(header) > 485:
                            header = header[0:482] + "..."

                        lines = [f"=== {header} ===", ""]

                        for name, res in all_inspections(result):
                            lines.append(f"{name:16.16} :: {res}")

                        text = "\n".join(lines)

                        if use_file_check(ctx, len(text)):  # File "full content" preview limit
                            send(await ctx.send(file=discord.File(
                                filename="inspection.prolog",
                                fp=io.BytesIO(text.encode('utf-8'))
                            )))
                        else:
                            paginator = WrappedPaginator(prefix="```prolog", max_size=1985)

                            paginator.add_line(text)

                            interface = PaginatorInterface(ctx.bot, paginator, owner=ctx.author)
                            send(await interface.send_to(ctx))
        finally:
            scope.clear_intersection(arg_dict)

    @Feature.Command(parent="jsk", name="dis", aliases=["disassemble"], brief="Jishaku Cog")
    async def jsk_disassemble(self, ctx: aoi.AoiContext, *, argument: codeblock_converter):
        """
        Disassemble Python code into bytecode.
        """

        arg_dict = get_var_dict_from_ctx(ctx, Flags.SCOPE_PREFIX)

        async with ReplResponseReactor(ctx.message):
            text = "\n".join(disassemble(argument.content, arg_dict=arg_dict))

            if use_file_check(ctx, len(text)):  # File "full content" preview limit
                await ctx.send(file=discord.File(
                    filename="dis.py",
                    fp=io.BytesIO(text.encode('utf-8'))
                ))
            else:
                paginator = WrappedPaginator(prefix='```py', max_size=1985)

                paginator.add_line(text)

                interface = PaginatorInterface(ctx.bot, paginator, owner=ctx.author)
                await interface.send_to(ctx)<|MERGE_RESOLUTION|>--- conflicted
+++ resolved
@@ -78,7 +78,6 @@
         self.retain = False
         return await ctx.send("Variable retention is OFF. Future REPL sessions will dispose their scope when done.")
 
-<<<<<<< HEAD
     async def jsk_python_result_handling(self, ctx: commands.Context, result):  # pylint: disable=too-many-return-statements
         """
         Determines what is done with a result when it comes out of jsk py.
@@ -129,12 +128,8 @@
         interface = PaginatorInterface(ctx.bot, paginator, owner=ctx.author)
         return await interface.send_to(ctx)
 
-    @Feature.Command(parent="jsk", name="py", aliases=["python"])
-    async def jsk_python(self, ctx: commands.Context, *, argument: codeblock_converter):
-=======
     @Feature.Command(parent="jsk", name="py", aliases=["python"], brief="Jishaku Cog")
     async def jsk_python(self, ctx: aoi.AoiContext, *, argument: codeblock_converter):
->>>>>>> e8d913c6
         """
         Direct evaluation of Python code.
         """
